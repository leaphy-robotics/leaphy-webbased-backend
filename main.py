""" Leaphy compiler and minifier backend webservice """
import asyncio
import base64
import tempfile
from os import path

import aiofiles
from fastapi import FastAPI, HTTPException
from fastapi.middleware.cors import CORSMiddleware
from python_minifier import minify

from conf import settings
from deps.cache import code_cache, get_code_cache_key, library_cache
from deps.logs import logger
from deps.session import Session, sessions
from deps.tasks import startup
from models import Sketch, Library, PythonProgram

app = FastAPI(lifespan=startup)
app.add_middleware(
    CORSMiddleware,
    allow_origins=settings.cors_origins,
    allow_credentials=True,
    allow_methods=["*"],
    allow_headers=["*"],
)


# Limit compiler concurrency to prevent overloading the vm
semaphore = asyncio.Semaphore(settings.max_concurrent_tasks)


async def _install_libraries(libraries: list[Library]) -> None:
    # Install required libraries
    for library in libraries:
        if library_cache.get(library):
            continue

        logger.info("Installing libraries: %s", library)
        installer = await asyncio.create_subprocess_exec(
            settings.arduino_cli_path,
            "lib",
            "install",
            library,
            stderr=asyncio.subprocess.PIPE,
            stdout=asyncio.subprocess.PIPE,
        )
        stdout, stderr = await installer.communicate()
        if installer.returncode != 0:
            logger.error(
                "Failed to install library: %s", stderr.decode() + stdout.decode()
            )
            raise HTTPException(
                500, f"Failed to install library: {stderr.decode() + stdout.decode()}"
            )
        library_cache[library] = 1


async def _compile_sketch(sketch: Sketch) -> dict[str, str]:
    with tempfile.TemporaryDirectory() as dir_name:
        file_name = f"{path.basename(dir_name)}.ino"
        sketch_path = f"{dir_name}/{file_name}"

        # Write the sketch to a temp .ino file
        async with aiofiles.open(sketch_path, "w+") as _f:
            await _f.write(sketch.source_code)

        compiler = await asyncio.create_subprocess_exec(
            settings.arduino_cli_path,
            "compile",
            "--fqbn",
            sketch.board,
            sketch_path,
            "--output-dir",
            dir_name,
            stderr=asyncio.subprocess.PIPE,
            stdout=asyncio.subprocess.PIPE,
        )
        stdout, stderr = await compiler.communicate()
        if compiler.returncode != 0:
            logger.warning("Compilation failed: %s", stderr.decode() + stdout.decode())
            raise HTTPException(500, stderr.decode() + stdout.decode())

        file_result = {}

<<<<<<< HEAD
        files = [
            ("hex", ".hex")
        ]
=======
        files = [("hex", ".hex")]
>>>>>>> ef5e73e4
        for file in files:
            if path.exists(f"{sketch_path}{file[1]}"):
                async with aiofiles.open(f"{sketch_path}{file[1]}", "rb") as _f:
                    file_result[file[0]] = await _f.read()

        binary_files = [
<<<<<<< HEAD
            ("sketch", ".bin"),
            ("sketch", ".uf2")
=======
            ("bootloader", ".bootloader.bin"),
            ("partitions", ".partitions.bin"),
            ("sketch", ".bin"),
>>>>>>> ef5e73e4
        ]
        for file in binary_files:
            if path.exists(f"{sketch_path}{file[1]}"):
                async with aiofiles.open(f"{sketch_path}{file[1]}", "rb") as _f:
<<<<<<< HEAD
                    file_result[file[0]] = base64.b64encode(await _f.read()).decode("utf-8")
=======
                    file_result[file[0]] = base64.b64encode(await _f.read()).decode(
                        "utf-8"
                    )
>>>>>>> ef5e73e4

        return file_result


@app.post("/compile/cpp")
async def compile_cpp(sketch: Sketch, session_id: Session) -> dict[str, str]:
    """Compile code and return the result in HEX format"""
    # Make sure there's no more than X compile requests per user
    sessions[session_id] += 1

    try:
        # Check if this code was compiled before
        cache_key = get_code_cache_key(sketch.model_dump_json())
        if compiled_code := code_cache.get(cache_key):
            # It was -> return cached result
            return compiled_code

        # Nope -> compile and store in cache
        async with semaphore:
            await _install_libraries(sketch.libraries)
            result = await _compile_sketch(sketch)
            code_cache[cache_key] = result
            return result
    finally:
        sessions[session_id] -= 1


@app.post("/minify/python")
async def minify_python(program: PythonProgram, session_id: Session) -> PythonProgram:
    """Minify a python program"""
    # Make sure there's no more than X minify requests per user
    sessions[session_id] += 1
    try:
        # Check if this code was minified before
        try:
            code = base64.b64decode(program.source_code).decode()
        except Exception as ex:
            raise HTTPException(
                422, f"Unable to base64 decode program: {str(ex)}"
            ) from ex

        cache_key = get_code_cache_key(code)
        if minified_code := code_cache.get(cache_key):
            # It was -> return cached result
            return minified_code

        # Nope -> minify and store in cache
        async with semaphore:
            try:
                code = minify(code, filename=program.filename, remove_annotations=False)
            except Exception as ex:
                raise HTTPException(
                    422, f"Unable to minify python program: {str(ex)}"
                ) from ex
            program.source_code = base64.b64encode(code.encode())
            code_cache[cache_key] = program
            return program
    finally:
        sessions[session_id] -= 1<|MERGE_RESOLUTION|>--- conflicted
+++ resolved
@@ -83,38 +83,22 @@
 
         file_result = {}
 
-<<<<<<< HEAD
-        files = [
-            ("hex", ".hex")
-        ]
-=======
         files = [("hex", ".hex")]
->>>>>>> ef5e73e4
         for file in files:
             if path.exists(f"{sketch_path}{file[1]}"):
                 async with aiofiles.open(f"{sketch_path}{file[1]}", "rb") as _f:
                     file_result[file[0]] = await _f.read()
 
         binary_files = [
-<<<<<<< HEAD
             ("sketch", ".bin"),
             ("sketch", ".uf2")
-=======
-            ("bootloader", ".bootloader.bin"),
-            ("partitions", ".partitions.bin"),
-            ("sketch", ".bin"),
->>>>>>> ef5e73e4
         ]
         for file in binary_files:
             if path.exists(f"{sketch_path}{file[1]}"):
                 async with aiofiles.open(f"{sketch_path}{file[1]}", "rb") as _f:
-<<<<<<< HEAD
-                    file_result[file[0]] = base64.b64encode(await _f.read()).decode("utf-8")
-=======
                     file_result[file[0]] = base64.b64encode(await _f.read()).decode(
                         "utf-8"
                     )
->>>>>>> ef5e73e4
 
         return file_result
 
